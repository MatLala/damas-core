/**
 * @fileoverview Javascript methods and objects for DAMAS software (damas-software.org)
 *
 * @author Remy Lalanne
 *
 * @copyright 2005-2014 Remy Lalanne
 *
 * @license
 * This file is part of damas-core.
 *
 * damas-core is free software: you can redistribute it and/or modify
 * it under the terms of the GNU General Public License as published by
 * the Free Software Foundation, either version 3 of the License, or
 * (at your option) any later version.
 *
 * damas-core is distributed in the hope that it will be useful,
 * but WITHOUT ANY WARRANTY; without even the implied warranty of
 * MERCHANTABILITY or FITNESS FOR A PARTICULAR PURPOSE.  See the
 * GNU General Public License for more details.
 *
 * You should have received a copy of the GNU General Public License
 * along with damas-core.  If not, see http://www.gnu.org/licenses/.
 */

/**
 * Static library with methods for Digital Asset Management.
 * Methods to interact with a remote DAMAS database.
 *
 * @example
 * damas.server = "https://server/";
 * damas.signIn("username", "password");
 *
 * @namespace
 * @requires prototypejs.Ajax
 * @property {String} server The currently connected DAMAS server URL
 * @property {String} version The version of DAMAS which is running
 * @property {String} username The name of the authenticated user
 * @property {String} userclass The class of the authenticated user
 * @property {String} user_id The damas element id of the authenticated user
 *
 */
var damas = {};
damas.server = '';
damas.version = '2.2-beta6';
damas.username = false;
damas.userclass = false;
damas.user_id = false;

//
//
//
//
// USER AUTHENTICATION METHODS
//
//
//
//

/**
 * Get user if authenticated, or false otherwise
 * @return {Hash} User hash on success, false otherwise
 */
damas.getUser = function ()
{
	var req = new Ajax.Request( damas.server + "/authentication.php", {
		asynchronous: false,
		parameters: { cmd: "getUser" },
		onFailure: function(req){
			damas.username = false;
			damas.userclass = false;
			damas.user_id = false;
			//document.fire('auth:required');
		},
		onSuccess: function( req ){
			var resp = JSON.parse( req.transport.responseText );
			damas.username = resp.username;
			damas.userclass = resp.userclass;
			damas.user_id = resp.user_id;
			document.fire('auth:success');
		}
	});
}

/**
 * Sign the user in, using the default user authentication system
 * @param {String} username the user id
 * @param {String} password the user secret password
 * @return true on success, false otherwise
 */
damas.signIn = function ( username, password )
{
	var ret = false;
	var req = new Ajax.Request( damas.server + "/authentication.php", {
		asynchronous: false,
		parameters: {
			"cmd": "login",
			"user": username,
			"password": password
 		},
		onFailure: function(req){
			document.fire('auth:failure');
			ret = false;
		},
		onSuccess: function( req ){
			ret = true;
			document.fire('auth:success');
		}
	});
	return ret;
}

/**
 * Sign the user out, using the default user authentication system
 * @return true on success, false otherwise
 */
damas.signOut = function()
{
	var ret = false;
	var req = new Ajax.Request( damas.server + "/authentication.php", {
		asynchronous: false,
		parameters: {
			"cmd": "logout"
 		},
		onFailure: damas.onFailure,
		onSuccess: function( req ){
			ret = true;
			damas.username = false;
			damas.userclass = false;
			document.fire('auth:logout');
		}
	});
	return ret;
}


//
//
//
//
// CRUD METHODS
//
//
//
//

/**
 * Creates a node of the specified type
 * @param {String} type type of the new node
 * @param {Hash} keys Hash of key/value pairs
 * @returns {damas.element} New node on success, false otherwise
 */
damas.create = function ( type, keys )
{
	return damas.utils.readJSONElement( JSON.parse( damas.utils.command( { cmd: 'create', type: type, keys: Object.toJSON(keys) } ).text ) );
}

/**
 * Retrieve one or many nodes specifying index(es)
 * @param {Integer} id internal node index(es) to read, comma separated
 * @param {Function} callback optional callback function to call for asynchrone mode. if undefined, fall back to synchrone mode.
 * @returns {damas.element} Damas element or false on failure
 *
 * @example
 * damas.read([456, 7658, 3231], function(nodes){
 *     console.log(nodes.each.print());
 * });
 */
damas.read = function ( id, callback )
{
	var multi = false;
	if( Array.isArray(id) )
	{
		if( id.length === 0 )
		{
			return callback([]);
		}
		else
		{
			id = id.join(',');
			multi = true;
		}
	}
	if( typeof(id) === 'string' && id.indexOf(',') != -1 )
	{
		multi = true;
	}
	function req_callback( req ) {
		if( multi )
			return damas.utils.readJSONElements( JSON.parse( req.transport.responseText ) );
		else
			return damas.utils.readJSONElements( JSON.parse( req.transport.responseText ) )[0];
	}
	var req = new Ajax.Request( this.server + "/model.json.php", {
		method: "POST",
		asynchronous: callback !== undefined,
		parameters: { cmd: "read", id: id, depth: "1", flags: "4" },
		onSuccess: function( req ){
			if( callback )
			{
				callback( req_callback( req ) );
			}
		}
	});
	if( callback === undefined )
	{
		return req_callback( req );
	}
}

/**
 * Update the keys of a node. The specified keys overwrite existing keys, others are left untouched. A null key value removes the key. 
 * @param {Integer} id internal node index to update
 * @returns {damas.element} Damas element or false on failure
 */
damas.update = function ( id, keys, callback )
{
	function req_callback( req ) {
		return damas.utils.readJSONElement( JSON.parse( req.transport.responseText ));
	}
	var req = new Ajax.Request( this.server + "/model.json.php", {
		asynchronous: callback !== undefined,
		parameters: {
			cmd: 'update',
			id: id,
			keys: Object.toJSON(keys) },
		onSuccess: function( req ){
			if( callback )
			{
				callback( req_callback( req ) );
			}
		}
	});
	if( callback === undefined )
	{
		return req_callback( req );
	}
	//return damas.utils.readJSONElement( JSON.parse( damas.utils.command( { cmd: 'update', id: id, keys: Object.toJSON(keys) } ).text ) );
}

/**
 * Recursively delete the specified node
 * @param {Integer} id Element index to delete
 * @returns {Boolean} true on success, false otherwise
 */
damas.delete = function ( id )
{
	return damas.utils.command( { cmd: 'delete', id: id } ).status === 200;
}

/**
 * Find elements wearing the specified key(s)
 * @param {Hash} keys Hash of key/value pairs to match
 * @returns {Array} array of element indexes or null if no element found
 */
damas.search = function ( keys, sortby, order, limit, callback )
{
	function req_callback( req ) {
		return JSON.parse( req.transport.responseText );
	}
	var req = new Ajax.Request( this.server + "/model.json.php", {
		asynchronous: callback !== undefined,
		parameters: { cmd: 'search', keys: Object.toJSON(keys), sortby: sortby || 'label', order: order || 'ASC', limit: limit },
		onSuccess: function( req ){
			if( callback )
			{
				callback( req_callback( req ) );
			}
		}
	});
	if( callback === undefined )
	{
		return req_callback( req );
	}
}

/**
 * OK
 * Find elements, specifying an SQL SELECT query.
 * The query must be formated to return results with an 'id' named column, which
 * contains elements indexes.
 * @param {String} query SQL query to perform
 * @returns {Array} array of element indexes
 */
damas.findSQL = function ( query )
{
	var req = new Ajax.Request( this.server + "/model.json.php", {
		asynchronous: false,
		parameters: { cmd: 'findSQL', query: query }
	});
	return JSON.parse( req.transport.responseText );
}

/**
 * Search for elements wearing the specified tag
 * @param {String} tagname Tag to search
 * @returns {Array} array of node indexes
 */
damas.findTag = function ( tagname )
{
	return damas.findSQL( "SELECT tag.node_id AS id FROM tag LEFT JOIN `key` ON `key`.node_id=tag.node_id AND ( key.name='label' ) WHERE tag.name='" + tagname + "' ORDER BY `key`.value;" );
}




//
//
//
//
// ROOTED TREE METHODS
//
//
//
//

/**
 * Retrieve the ancestors (parent and above) of a node
 * @param {Integer} id node index
 * @return {Array} array of ancestors ids
 */
damas.ancestors = function ( id, callback )
{
	function req_callback( req ) {
		return JSON.parse( req.transport.responseText );
	}
	var req = new Ajax.Request( this.server + "/model.json.php", {
		asynchronous: callback !== undefined,
		parameters: {
			cmd: 'ancestors',
			id: id },
		onSuccess: function( req ){
			if( callback )
			{
				callback( req_callback( req ) );
			}
		}
	});
	if( callback === undefined )
	{
		return req_callback( req );
	}
}

/**
 * Retrieve the children of a node
 * @param {Integer} id node index
 * @return {Array} array of children elements
 */
damas.children = function ( id )
{
	return damas.utils.readJSONElements( JSON.parse( damas.utils.command( { cmd: 'children', id: id } ).text ) );
}

/**
 * @OBSOLETE
 * @deprecated
 * Move elements
 * @param {Integer} id Element index
 * @param {Integer} target Index of the new parent element
 * @returns {Boolean} true on success, false otherwise
 */
damas.move = function ( id, target )
{
	var req = new Ajax.Request( this.server + "/model.json.php", {
		asynchronous: false,
		parameters: { cmd: 'move', id: id, target: target }
	});
	return req.transport.status == 200;
}

//
//
//
//
// OTHER METHODS
//
//
//
//


/**
 * Remove every elements from the trashcan.
 * Privileged 'admin' users only.
 * @returns {Boolean} true on success, false otherwise
 */
damas.empty_trashcan = function ( )
{
	var req = new Ajax.Request( this.server + "/asset.json.php", {
		asynchronous: false,
		parameters: { cmd: 'empty_trashcan' }
	});
	if( req.transport.status == 200 )
	{
		document.fire( 'dam:element.updated', this.search( { 'id': 'dam:trash' } ) );
	}
	return req.transport.status == 200;
}

/**
 * Make a link
 * @param {Integer} src_id Source element index
 * @param {Integer} tgt_id Target element index
 * @returns {Integer} link index on success, false otherwise
 */
damas.link = function ( src_id, tgt_id )
{
	var req = new Ajax.Request( this.server + "/model.json.php", {
		asynchronous: false,
		parameters: { cmd: 'link', src: src_id, tgt: tgt_id }
	});
	document.fire( 'damas:link' );
	return req.transport.status == 200;
}

/**
 * Retrieve the elements linked to the specified element
 * @param {Array} indexes array of node ids to retrieve
 * @returns {Array} array of Damas elements
 */
damas.links = function ( id )
{
	var req = new Ajax.Request( this.server + "/model.json.php", {
		asynchronous: false,
		parameters: { 'cmd': 'links', 'id': id }
	});
	return damas.utils.readJSONElements( JSON.parse( req.transport.responseText ) );
}

/**
 * List all distinct values for a key
 */
damas.list = function ( key )
{
	var req = new Ajax.Request( this.server + "/model.json.php", {
		asynchronous: false,
		parameters: key? { 'cmd': 'list', 'key': key } : { 'cmd': 'list' }
	});
	return damas.utils.readJSONElements( JSON.parse( req.transport.responseText ) );
}

/**
 * Move the specified element to trashcan element ( id=dam:trashcan ) .
 * If trashcan is not found it is created under the root element.
 * @returns {Boolean} true on success, false otherwise
 */
damas.recycle = function ( id )
{
	var req = new Ajax.Request( this.server + "/asset.json.php", {
		asynchronous: false,
		parameters: { cmd: 'recycle', id: id }
	});
	if( req.transport.status == 200 )
	{
		document.fire( 'dam:element.recycled', id );
	}
	return req.transport.status == 200;
}

/**
 * Recursively modify a node, searching and replacing a specified pattern in its sub key values
 * @param {Integer} id Node index to modify
 * @param {String} old_pattern Name of the attribute
 * @param {String} value Value of the attribute
 * @returns {Boolean} true on success, false otherwise
 */
/*
damas.setKeys = function ( id, old_pattern, new_pattern )
{
	var req = new Ajax.Request( this.server + "/model.json.php", {
		asynchronous: false,
		parameters: { cmd: 'setKeys', id: id, old: old_pattern, 'new': new_pattern }
	});
	if( req.transport.status == 200 )
	{
		document.fire('dam:element.updated', { 'id': id } );
	}
	return req.transport.status == 200;
}
*/

/**
 * Make an exact copy of an element
 * @param {Integer} id Element Index
 * @returns {DamNode} New node on success, false otherwise
 */
/*
damas.duplicate = function ( id )
{
	var req = new Ajax.Request( this.server + "/model.json.php", {
		asynchronous: false,
		parameters: { 'cmd': 'duplicate', 'id': id }
	});
	return damas.utils.readJSONElement( JSON.parse( req.transport.responseText ) );
}
*/

/**
 * Creates a node using an existing node as template.
 * @param {Integer} id Template node index
 * @param {Integer} target Parent node index
 * @param {Hash} keys Hash of key/value pairs
 * @param {String} tags Comma separated tags string
 * @returns {Object} the newly created element
 */
/*
damas.createFromTemplate = function ( id, target, keys, tags )
{
	var newnode = damas.duplicate( id );
	if( newnode.parent_id !== target )
	{
		newnode.move( target );
	}
	$H( keys ).each( function(pair) {
		newnode.setKey( pair.key, pair.value );
	});
	$H( keys ).each( function(pair) {
		damas.setKeys( newnode.id, '{@' + pair.key + '}', pair.value );
	});
	newnode.setTags( tags );
	document.fire('dam:element.updated', { 'id': target } );
	return newnode;
}
*/


/**
 * Set multiple tags at a time on the specified element
 * @param {String} tags The coma separated tags to set
 * @returns {Boolean} true on success, false otherwise
 */
damas.setTags = function ( id, tags )
{
	var req = new Ajax.Request( this.server + "/model.json.php", {
		asynchronous: false,
		parameters: { cmd: 'setTags', id: id, tags: tags }
	});
	return req.transport.status == 200;
}

/**
 * Tag elements
 * @param {Integer} id Element index
 * @param {String} name Tag name
 * @returns {Boolean} true on success, false otherwise
 */
damas.tag = function ( id, name )
{
	var req = new Ajax.Request( this.server + "/model.json.php", {
		asynchronous: false,
		parameters: { cmd: 'tag', id: id, name: name }
	});
	return req.transport.status == 200;
}

/**
 * Untag elements
 * @param {Integer} id Element index
 * @param {String} name Tag name
 * @returns {Boolean} true on success, false otherwise
 */
damas.untag = function ( id, name )
{
	var req = new Ajax.Request( this.server + "/model.json.php", {
		asynchronous: false,
		parameters: { cmd: 'untag', id: id, name: name }
	});
	return req.transport.status == 200;
}

/**
 * Remove a link
 * @param {Integer} id Index of a link
 * @returns {Boolean} true on success, false otherwise
 */
damas.unlink = function ( id )
{
	var req = new Ajax.Request( this.server + "/model.json.php", {
		asynchronous: false,
		parameters: { cmd: 'unlink', id: id }
	});
	document.fire( 'damas:unlink' );
	return req.transport.status == 200;
}

/**
 * Change an element type
 * @deprecated
 * @param {Integer} id Element index
 * @param {String} type New type
 * @returns {Boolean} true on success, false otherwise
 */
damas.setType = function ( id, type )
{
	var req = new Ajax.Request( this.server + "/model.json.php", {
		asynchronous: false,
		parameters: { cmd: 'setType', id: id, type: type }
	});
	return req.transport.status == 200;
}

/**
 * Methods to process data, serialize/deserialize, filter, sort
 * @namespace
 * @requires prototypejs.Ajax
<<<<<<< HEAD
 * @requires damas.element
=======
 * @memberof damas
>>>>>>> cb5d2451
 */
damas.utils = {};

//
//
//
//
// COMMUNICATION WITH SERVER
//
//
//
//

/**
 * Send a command to the server
 * Ajax commands are invoked synchronously in order to use the return value
 * @param {Hash} args comment arguments
 * @return {Hash} hash containing response status, text
 */
damas.utils.command = function ( args )
{
	var req = new Ajax.Request( damas.server + "/model.json.php", {
		asynchronous: false,
		parameters: args
	});
	return { 'status': req.transport.status, text: req.transport.responseText };
}

/**
 * Send an asynchrone command to the server
 * @param {Hash} args comment arguments
 * @param {Function} callback the function to call on command success
 */
damas.utils.command_a = function ( args, callback )
{
	var req = new Ajax.Request( damas.server + "/model.json.php", {
		asynchronous: true,
		parameters: args,
		onSuccess: function( req ){
			callback( { 'status': req.transport.status, text: req.transport.responseText } );
		}
	});
}

//
//
//
//
// SORT AND FILTER ELEMENTS
//
//
//
//
//

/**
 * Remove the specified type from an array of elements
 * @param {Array} elements elements to filter
 * @returns {Array} the filtered array
 */
damas.utils.filter = function ( elements, type )
{
	var res = new Array();
	for( var i=0; i< elements.length; i++ )
	{
		if( elements[i].type === type ) continue;
		res.push( elements[i] );
	}
	return res;
}

/**
 * Keep the specified type from an array of elements
 * @param {Array} elements elements to parse
 * @param {String} type type name to keep
 * @returns {Array} the filtered array
 */
damas.utils.keep = function ( elements, type )
{
	var res = new Array();
	for( var i=0; i< elements.length; i++ )
	{
		if( elements[i].type === type )
			res.push( elements[i] );
	}
	return res;
}

/**
 * Keep messages and elements with a time key from an array of elements
 * @param {Array} elements elements to filter
 * @returns {Array} the filtered array
 */
damas.utils.keep_timed = function ( elements )
{
	var res = new Array();
	for( var i=0; i< elements.length; i++ )
	{
		if( elements[i].keys.get( 'time' ) || elements[i].type === 'message' )
			res.push( elements[i] );
	}
	return res;
}

/**
 * Sort an array of elements, by type then by label
 * @param {Array} elements Array of elements to sort
 * @return {Array} sorted elements
 */
damas.utils.sort = function ( elements )
{
	elements = elements.sort( function( e1, e2 ){
		if( e1.type < e2.type ) return -1;
		if( e1.type > e2.type ) return 1;
		if( e1.label().toLowerCase() < e2.label().toLowerCase() ) return -1;
		if( e1.label().toLowerCase() > e2.label().toLowerCase() ) return 1;
		return 0;
	});
	return elements;
}

/**
 * Sort an array of elements by time
 * @param {Array} elements Array of elements to sort
 * @return {Array} sorted elements
 */
damas.utils.sort_time_desc = function ( elements )
{
	return elements.sort( function( m1, m2 ) {
		if( !m1.keys.get( 'time' ) ) return -1;
		if( !m2.keys.get( 'time' ) ) return 1;
		if( m1.keys.get( 'time' ) < m2.keys.get( 'time' ) ) return 1;
		if( m1.keys.get( 'time' ) > m2.keys.get( 'time' ) ) return -1;
		return 0;
	});
}

//
//
//
//
// PROCESS SERVER RESULTS
//
//
//
//

/**
 * Deserialize JSON objects to Damas elements
 * @param {Object} obj json object to read
 * @return list of deserialized elements
 */
damas.utils.readJSONElements = function ( obj )
{
	$A( obj ).each( function( e ){
		damas.utils.readJSONElement( e );
	} );
	return obj;
}

/**
 * Deserialize a JSON object to a Damas element
 * @param {Object} obj json object to read
 * @return the deserialized element
 */
damas.utils.readJSONElement = function ( obj )
{
	obj.keys = $H( obj.keys );
	obj.tags = $A( obj.tags );
	//return Object.extend( obj, new damas.element() );
	return Object.extend( obj, damas.element );
}


/**
 * Damas node elements
 * custom events : dam:element.updated, inserted, recycled
 * @class
 * @requires prototypejs
 * @_param {Object} id Index, damas.element, or XML fragment
 * @property {Array} children children elements
 * @property {Integer} id Index number of the element
 * @property {Hash} keys Attributes of the element
 * @property {Array} tags Tags of the element
 * @property {String} type Type name of the element
 * @memberof damas
 */
damas.element = {};

/**
 * @private
 */
damas.element.initialize = function ( id )
{
	if( id && id.id)
	{
		this.copy(id);
		return;
	}
	if( Object.isString(id) || Object.isNumber(id))
	{
		this.id = id;
		return;
	}
	if( Object.isElement(id))
	{
		this.readXML(id);
		this.extendme();
		return;
	}
}

/**
 * Copies properties from another element object
 * @private
 * @param {damas.element} elem Element to copy
 */
damas.element.copy = function ( elem )
{
	if( !elem) return;
	this.id = elem.id;
	this.type = elem.type;
	this.keys = $H(elem.keys);
	this.tags = elem.tags;
	this.single = elem.single;
	this.children = elem.children;
	this.links = elem.links;
	this.tagName = elem.tagName;
	this.extendme();
}

/**
 * Extends the element methods and properties according to its type and the types defined in damas.types
 * @private
 */
damas.element.extendme = function ()
{
	var obj = damas.types[this.type] ? damas.types[this.type] : damas.types['dam:element'];
	if( obj )
		Object.extend(this, new obj());
	return this;
}

/**
 * Get a printable representation string of the element
 * @returns {String} a string representing the element
 */
damas.element.print = function ()
{
	var txt = this.type;
	if( this.tags.length > 0 )
	{
		txt += ' [';
		for( i = 0; i < this.tags.length - 1 ; i++ )
		{
			txt += this.tags[i] + ', ';
		}
		txt += this.tags[ this.tags.length -1 ] + ']';
	}
	var keys = this.keys.keys();
	if( keys.length > 0 )
	{
		txt += ' {';
		for( i = 0; i < keys.length - 1 ; i++ )
		{
			txt += " " + keys[i] + ":'" + this.keys.get( keys[i] ) + "', ";
		}
		txt += keys[keys.length - 1] + ":'" + this.keys.values().last() + "' }";
	}
	return txt;
}

/**
 * Add a new sub node
 * @instance
 * @param {String} type Type of the element
 * @param {Hash} keys the key/value pairs to set on the new node
 * @returns {damas.element} The newly created element.
 */
damas.element.create = function ( type, keys )
{
	keys['#parent'] = this.id;
	var res = damas.create( type, keys );
	if( res ) document.fire( 'dam:element.inserted', res );
	return res;
}

/**
 * NEED DOC
 * TODO MUST set update keys on node!!
 */
damas.element.update = function ( keys, callback )
{
	return damas.update( this.id, keys, callback );
}

/**
 * Make an exact copy of the element
 * @returns {damas.element} new node on success, false otherwise.
 */
damas.element.duplicate = function ()
{
	return damas.duplicate( this.id );
}

/**
 * Move the element
 * @param {Integer} index number of the new parent or 0
 * @returns {Boolean} true on success, false otherwise.
 */
damas.element.move = function ( target )
{
	var res = damas.move(this.id, target);
	if( res ) document.fire('damas:element.updated', this);
	return res;
}

/**
 * Set element tags with a comma separated tag list
 * @param {String} tags Comma separated tags
 * @returns {Boolean} true on success, false otherwise.
 */
damas.element.setTags = function ( tags )
{
	var res = damas.setTags( this.id, tags );
	if( res ) document.fire( 'dam:element.updated', this );
	return res;
}

/**
 * Set the element type
 * @param {String} newtype Type
 * @returns {Boolean} true on success, false otherwise.
 */
damas.element.setType = function ( newtype )
{
	var res = damas.setType(this.id, newtype);
	if( res ) document.fire('dam:element.updated', this);
	return res;
}

/**
 * Tag the element
 * @param {String} name Tag name
 * @returns {Boolean} true on success, false otherwise.
 */
damas.element.tag = function ( name )
{
	var res = damas.tag(this.id, name);
	if( res ) document.fire('dam:element.updated', this);
		return res;
}

/**
 * Remove a tag from the element
 * @param {String} name Tag name
 * @returns {Boolean} true on success, false otherwise.
 */
damas.element.untag = function ( name )
{
	var res = damas.untag(this.id, name);
	if( res ) document.fire('dam:element.updated', this);
	return res;
}

/**
 * Move the element to the trashcan element ( id=dam:trashcan ) .
 * If the trashcan is not found it is created under the root element.
 * @returns {Boolean} true on success, false otherwise
 */
damas.element.recycle = function ()
{
	var req = new Ajax.Request( damas.server + "/asset.json.php", {
		asynchronous: false,
		parameters: { cmd: 'recycle', id: this.id }
	});
	if( req.transport.status == 200 )
	{
		document.fire( 'dam:element.recycled', this );
	}
	return req.status == 200;
}

/**
 * Insert a message on the element. The message stores time, user, and text
 * @param {String} text text for the new message
 * @returns {Boolean} true on success, false otherwise
 */
damas.element.write = function ( text )
{
	var req = new Ajax.Request( damas.server + "/asset.json.php", {
		asynchronous: false,
		parameters: { cmd: 'write', id: this.id, text: text }
	});
	if( req.transport.status != 200 ){
		return false;
	}
	return damas.utils.readJSONElement( JSON.parse( req.transport.responseText ) );
	//document.fire( 'dam:element.updated', this );
}

/**
 * Insert/update the time key of an element
 * @returns {Boolean} true on success, false otherwise
 */
damas.element.time = function ( )
{
	var req = new Ajax.Request( damas.server + "/asset.json.php", {
		asynchronous: false,
		parameters: { cmd: 'time', id: this.id }
	});
	if( req.status == 200 )
	{
		document.fire( 'dam:element.updated', this );
	}
	return req.status == 200;
}<|MERGE_RESOLUTION|>--- conflicted
+++ resolved
@@ -603,11 +603,6 @@
  * Methods to process data, serialize/deserialize, filter, sort
  * @namespace
  * @requires prototypejs.Ajax
-<<<<<<< HEAD
- * @requires damas.element
-=======
- * @memberof damas
->>>>>>> cb5d2451
  */
 damas.utils = {};
 
