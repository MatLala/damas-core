--- conflicted
+++ resolved
@@ -13,13 +13,7 @@
 A PHP server to run in a Apache environment. Generic key-value data model, simple graph structures, user authentication, file version control, using MySQL as database. It supports database replication among multiple sites. Used in production and maintained since 2007. The Php version is still used in production, very stable, and maintained. We intend to make it evolve to the new specifications some days. 
 
 ## py and js
-<<<<<<< HEAD
 The Python and Javascript libraries to access the server remotely, to interface its methods and process the JSON results using the native language objects.
-* Setup a scripting environment using this [guide](https://github.com/remyla/damas-core/wiki/Scripting)
-* The documentation of the methods is available in the [API Reference](https://github.com/remyla/damas-core/wiki/API)
-=======
-The Python and Javascript libraries to access the server remotely, interface its methods and process the JSON results using the language native objects.
->>>>>>> 06574308
 
 # Usage
 Choose a server to run (either the Php or the NodeJS server). Refer to the README.md files in the servers folders for the installation instructions. Then use the Python or Javascript libraries to access it, of which instructions can be found in the [Wiki](https://github.com/remyla/damas-core/wiki) or install one of the interfaces available (see below). Your feedback is highly welcome.
