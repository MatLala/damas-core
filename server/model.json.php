--- conflicted
+++ resolved
@@ -371,115 +371,8 @@
 		else
 			echo json_encode( model_json::multi( model::children( arg('id') ) ) );
 		break;
-<<<<<<< HEAD
-	case "find":
-		$a = $_GET + $_POST;
-		unset( $a['cmd'] );
-		echo json_encode( model::find( $a ) );
-		break;
-	case "findSQL":
-		if( is_null( arg('query') ) )
-		{
-			header('HTTP/1.1: 400 Bad Request');
-			exit;
-		}
-		# Forbidden SQL manipulation keywords
-		if( stripos( arg('query'), 'ALTER' ) ||
-			stripos( arg('query'), 'CALL' ) ||
-			stripos( arg('query'), 'CREATE' ) ||
-			stripos( arg('query'), 'DELETE' ) ||
-			//stripos( arg('query'), 'DO' ) || // interferes to much
-			stripos( arg('query'), 'DROP' ) ||
-			stripos( arg('query'), 'HANDLER' ) ||
-			stripos( arg('query'), 'INSERT' ) ||
-			stripos( arg('query'), 'LOAD' ) ||
-			stripos( arg('query'), 'RENAME' ) ||
-			stripos( arg('query'), 'REPLACE' ) ||
-			stripos( arg('query'), 'TRUNCATE' ) ||
-			stripos( arg('query'), 'UPDATE' ) )
-		{
-			header('HTTP/1.1: 400 Bad Request');
-			exit;
-		}
-		$querystr = stripslashes( arg('query') );
-		$querystr = str_replace( "&", "&amp;", $querystr );
-		$querystr = str_replace( "<", "&lt;", $querystr );
-		$querystr = str_replace( ">", "&gt;", $querystr );
-		$result = mysql_query( $querystr );
-		$res = array();
-		while( $row = mysql_fetch_array( $result ) )
-		{
-			$res[] = intval( $row['id'] );
-		}
-		echo json_encode( $res );
-		break;
-	case "graph":
-		if( is_null( arg('id') ) )
-		{
-			header('HTTP/1.1: 400 Bad Request');
-			exit;
-		}
-		$ret = model_json::graph( arg("id") );
-		if (!$ret)
-		{
-			header('HTTP/1.1: 404 Not Found');
-			echo json_encode( $ret );
-			exit;
-		}
-		echo json_encode( $ret );
-		break;
-	case "links":
-		if( is_null( arg('id') ) )
-		{
-			header('HTTP/1.1: 400 Bad Request');
-			exit;
-		}
-		echo json_encode( model_json::links( arg("id") ) );
-		break;
-	case "list":
-		if( is_null( arg('key') ) )
-		{
-			$result = mysql_query( "SELECT DISTINCT name FROM `key` ORDER BY name;" );
-			$res = array();
-			while( $row = mysql_fetch_array( $result ) )
-			{
-				$res[] = $row['name'];
-			}
-			echo json_encode( $res );
-		}
-		else
-		{
-			$result = mysql_query( "SELECT DISTINCT value FROM `key` WHERE name='" . arg('key') . "' ORDER BY value;" );
-			$res = array();
-			while( $row = mysql_fetch_array( $result ) )
-			{
-				$res[] = $row['value'];
-			}
-			echo json_encode( $res );
-		}
-		break;
-	case "multi":
-		if( is_null( arg('id') ) )
-		{
-			header('HTTP/1.1: 400 Bad Request');
-			exit;
-		}
-		echo json_encode( model_json::multi( explode( ",", arg("id") ) ) );
-		break;
-	case "search":
-		if( is_null( arg('value') ) )
-		{
-			header('HTTP/1.1: 400 Bad Request');
-			exit;
-		}
-		echo json_encode( model::search( arg('value') ) );
-		break;
-	case "single":
-		if( is_null( arg('id') ) )
-=======
 	case "move":
 		if( is_null( arg('id') ) || is_null( arg('target') ) )
->>>>>>> 8ca30057
 		{
 			header("HTTP/1.1: 400 Bad Request");
 			echo "Bad command";
