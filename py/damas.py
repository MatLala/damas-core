--- conflicted
+++ resolved
@@ -1,4 +1,3 @@
-<<<<<<< HEAD
 """
   Python methods and objects for DAMAS software (damas-software.org)
 
@@ -47,8 +46,9 @@
 		'''
 		headers = {'content-type': 'application/json'}
 		headers.update(self.headers)
-		r = requests.post(self.serverURL+"/create/", data=json.dumps(keys), headers=headers, verify=False)
-		if r.status_code == 201:
+		r = requests.post(self.serverURL+"/create/", data=json.dumps(keys),
+			headers=headers, verify=False)
+		if r.status_code == 201 or r.status_code == 207:
 			return json.loads(r.text)
 		return None
 
@@ -60,26 +60,27 @@
 		'''
 		headers = {'content-type': 'application/json'}
 		headers.update(self.headers)
-		r = requests.post(self.serverURL+"/read/", data=json.dumps(id_), headers=headers, verify=False)
-		if r.status_code == 200:
-			return json.loads(r.text)
-		return None
-
-	def update( self, id_, keys ) :
+		r = requests.post(self.serverURL+"/read/", data=json.dumps(id_),
+			headers=headers, verify=False)
+		if r.status_code == 200 or r.status_code == 207:
+			return json.loads(r.text)
+		return None
+
+	def update( self, id_, node ) :
 		'''
 		Modify a node(s). If an attribute with that name is already present in
 		the element, its value is changed to be that of the value parameter.
 		Specifying a None value for a key will remove the key from the node
 		@param {String} id_ Element index
-		@param {Hash} keys to add and remove
+		@param {Hash} node with keys to add and remove
 		@returns {Hash} updated node or false on failure
 		'''
-		if isinstance(id_, (tuple,list,set)):
-			id_ = ",".join(id_)
-		headers = {'content-type': 'application/json'}
-		headers.update(self.headers)
-		r = requests.put(self.serverURL+'/update/'+id_, data=json.dumps(keys), headers=headers, verify=False)
-		if r.status_code == 200:
+		node['_id'] = id_;
+		headers = {'content-type': 'application/json'}
+		headers.update(self.headers)
+		r = requests.put(self.serverURL+'/update/', data=json.dumps(node),
+			headers=headers, verify=False)
+		if r.status_code == 200 or r.status_code == 207:
 			return json.loads(r.text)
 		return None
 
@@ -89,10 +90,13 @@
 		@param {String} id_ the internal node index to delete
 		@returns {Boolean} True on success, False otherwise
 		'''
-		if isinstance(id_, (tuple,list,set)):
-			id_ = ",".join(id_)
-		r = requests.delete(self.serverURL+'/delete/'+id_, headers=self.headers, verify=False)
-		return r.status_code == 200
+		headers = {'content-type': 'application/json'}
+		headers.update(self.headers)
+		r = requests.delete(self.serverURL+'/delete/', data=json.dumps(id_),
+			headers=headers, verify=False)
+		if r.status_code == 200 or r.status_code == 207:
+			return json.loads(r.text)
+		return None
 
 	def search( self, query ) :
 		'''
@@ -100,28 +104,30 @@
 		@param {String} query string
 		@returns {Array} array of element indexes or None if no element found
 		'''
-		r = requests.get(self.serverURL+'/search/'+query, headers=self.headers, verify=False)
+		r = requests.get(self.serverURL+'/search/'+query,
+			headers=self.headers, verify=False)
 		if r.status_code == 200:
 			return json.loads(r.text)
 		return None
 
 	def search_one( self, query ) :
 		'''
-		Find nodes wearing the specified key(s) and return the first
-                occurence found
+		Find nodes wearing the specified key(s) and return the first occurence
 		@param {String} query string
 		@returns {Array} array of element indexes or None if no element found
 		'''
-		r = requests.get(self.serverURL+'/search_one/'+query, headers=self.headers, verify=False)
-		if r.status_code == 200:
-			return json.loads(r.text)
-		return None
-
-	def search_mongo( self, query, sort=None, limit=None, skip=None):
+		r = requests.get(self.serverURL+'/search_one/'+query,
+			headers=self.headers, verify=False)
+		if r.status_code == 200:
+			return json.loads(r.text)
+		return None
+
+	def search_mongo( self, query, sort, limit, skip ) :
 		data = {"query":query, "sort":sort, "limit":limit, "skip":skip}
 		headers = {'content-type': 'application/json'}
 		headers.update(self.headers)
-		r = requests.post(self.serverURL+'/search_mongo', data=json.dumps(data), headers=headers, verify=False)
+		r = requests.post(self.serverURL+'/search_mongo',
+			data=json.dumps(data), headers=headers, verify=False)
 		if r.status_code == 200:
 			return json.loads(r.text)
 		return None
@@ -132,10 +138,11 @@
 		@param {String} id_ the node index(es) to search
 		@returns {Hash} node or false on failure
 		'''
-		if isinstance(id_, (tuple,list,set)):
-			id_ = ",".join(id_)
-		r = requests.get(self.serverURL+'/graph/'+id_, headers=self.headers, verify=False)
-		if r.status_code == 200:
+		headers = {'content-type': 'application/json'}
+		headers.update(self.headers)
+		r = requests.post(self.serverURL+'/graph/0/', data=json.dumps(id_),
+			headers=headers, verify=False)
+		if r.status_code == 200 or r.status_code == 207:
 			return json.loads(r.text)
 		return None
 
@@ -145,7 +152,10 @@
 		@param {String} id_ the internal node index
 		@returns {Boolean} True on success, False otherwise
 		'''
-		r = requests.put(self.serverURL+'/lock/'+id_, headers=self.headers, verify=False)
+		headers = {'content-type': 'application/json'}
+		headers.update(self.headers)
+		r = requests.put(self.serverURL+'/lock/', data=json.dumps(id_),
+			headers=headers, verify=False)
 		return r.status_code == 200
 
 	def unlock( self, id_ ) :
@@ -154,7 +164,10 @@
 		@param {String} id_ the internal node index
 		@returns {Boolean} True on success, False otherwise
 		'''
-		r = requests.put(self.serverURL+'/unlock/'+id_, headers=self.headers, verify=False)
+		headers = {'content-type': 'application/json'}
+		headers.update(self.headers)
+		r = requests.put(self.serverURL+'/unlock/', data=json.dumps(id_),
+			headers=headers, verify=False)
 		return r.status_code == 200
 
 	def version( self, id_, keys ) :
@@ -165,18 +178,19 @@
 		'''
 		headers = {'content-type': 'application/json'}
 		headers.update(self.headers)
-		r = requests.post('%s/version/%s' % (self.serverURL, id_), data=json.dumps(keys), headers=headers, verify=False)
+		r = requests.post('%s/version/%s' % (self.serverURL, id_),
+			data=json.dumps(keys), headers=headers, verify=False)
 		if r.status_code == 201:
 			return json.loads(r.text)
 		return None
 
 	""" commented until proper implementation
 	def link( self, target, sources, keys ) :
-		'''
+		''
 		Create a node edge from sources to target wearing the specified keys
 		@param {Hash} keys of the new node
 		@returns {Hash} Array of created edges ids on success, None otherwise
-		'''
+		''
 		data = {"target":target, "sources":sources, "keys":keys}
 		headers = {'content-type': 'application/json'}
 		headers.update(self.headers)
@@ -188,7 +202,7 @@
 
 
 	# USERS AUTHENTICATION METHODS
- 
+
 	def signIn( self, username, password ) :
 		'''
 		@return {Boolean} True on success, False otherwise
@@ -204,14 +218,14 @@
 		# try: a = urllib2.urlopen( self.serverURL + '/authentication.php?cmd=login&user=' + username + '&password=' + password )
 		# except: return False
 		# return json.loads( a.read() )
- 
+
 	def signOut( self ) :
 		'''
 		@return {Boolean} True on success, False otherwise
 		'''
 		self.token =  None
 		del self.headers['Authorization']
- 
+
 	def verify( self ) :
 		'''
 		@return {dict} a dictionary containing username and userclass on success, None otherwise
@@ -219,242 +233,4 @@
 		r = requests.get(self.serverURL+'/verify', headers=self.headers, verify=False )
 		if r.status_code == 200:
 			return True
-		return False
-=======
-"""
-  Python methods and objects for DAMAS software (damas-software.org)
-
-  This file is part of damas-core.
-
-  damas-core is free software: you can redistribute it and/or modify
-  it under the terms of the GNU General Public License as published by
-  the Free Software Foundation, either version 3 of the License, or
-  (at your option) any later version.
-
-  damas-core is distributed in the hope that it will be useful,
-  but WITHOUT ANY WARRANTY; without even the implied warranty of
-  MERCHANTABILITY or FITNESS FOR A PARTICULAR PURPOSE.  See the
-  GNU General Public License for more details.
-
-  You should have received a copy of the GNU General Public License
-  along with damas-core.  If not, see <http://www.gnu.org/licenses/>.
-
-  Usage:
-    import damas
-    project = damas.http_connection( "https://localhost/api" )
-    elem = project.search('id:element_id')
-    print elem
-"""
-
-import json
-import requests
-
-#requests.packages.urllib3.disable_warnings() # remove certificate warning
-
-class http_connection( object ) :
-	'''
-	Methods to interact with a remote DAMAS server using HTTP
-	'''
-	def __init__( self, url ) :
-		#self.cj = cookielib.LWPCookieJar()
-		self.serverURL = url
-		self.token = None
-		self.headers = {}
-
-	def create( self, keys ) :
-		'''
-		Create a node wearing the specified keys
-		@param {Hash} keys of the new node
-		@returns {Hash} New node on success, false otherwise
-		'''
-		headers = {'content-type': 'application/json'}
-		headers.update(self.headers)
-		r = requests.post(self.serverURL+"/create/", data=json.dumps(keys),
-			headers=headers, verify=False)
-		if r.status_code == 201 or r.status_code == 207:
-			return json.loads(r.text)
-		return None
-
-	def read( self, id_ ) :
-		'''
-		Retrieve a node specifying its internal node index
-		@param {String} id_ the internal node index to search
-		@returns {Hash} node or false on failure
-		'''
-		headers = {'content-type': 'application/json'}
-		headers.update(self.headers)
-		r = requests.post(self.serverURL+"/read/", data=json.dumps(id_),
-			headers=headers, verify=False)
-		if r.status_code == 200 or r.status_code == 207:
-			return json.loads(r.text)
-		return None
-
-	def update( self, id_, node ) :
-		'''
-		Modify a node(s). If an attribute with that name is already present in
-		the element, its value is changed to be that of the value parameter.
-		Specifying a None value for a key will remove the key from the node
-		@param {String} id_ Element index
-		@param {Hash} node with keys to add and remove
-		@returns {Hash} updated node or false on failure
-		'''
-		node['_id'] = id_;
-		headers = {'content-type': 'application/json'}
-		headers.update(self.headers)
-		r = requests.put(self.serverURL+'/update/', data=json.dumps(node),
-			headers=headers, verify=False)
-		if r.status_code == 200 or r.status_code == 207:
-			return json.loads(r.text)
-		return None
-
-	def delete( self, id_ ) :
-		'''
-		Delete a node
-		@param {String} id_ the internal node index to delete
-		@returns {Boolean} True on success, False otherwise
-		'''
-		headers = {'content-type': 'application/json'}
-		headers.update(self.headers)
-		r = requests.delete(self.serverURL+'/delete/', data=json.dumps(id_),
-			headers=headers, verify=False)
-		if r.status_code == 200 or r.status_code == 207:
-			return json.loads(r.text)
-		return None
-
-	def search( self, query ) :
-		'''
-		Find elements wearing the specified key(s)
-		@param {String} query string
-		@returns {Array} array of element indexes or None if no element found
-		'''
-		r = requests.get(self.serverURL+'/search/'+query,
-			headers=self.headers, verify=False)
-		if r.status_code == 200:
-			return json.loads(r.text)
-		return None
-
-	def search_one( self, query ) :
-		'''
-		Find nodes wearing the specified key(s) and return the first occurence
-		@param {String} query string
-		@returns {Array} array of element indexes or None if no element found
-		'''
-		r = requests.get(self.serverURL+'/search_one/'+query,
-			headers=self.headers, verify=False)
-		if r.status_code == 200:
-			return json.loads(r.text)
-		return None
-
-	def search_mongo( self, query, sort, limit, skip ) :
-		data = {"query":query, "sort":sort, "limit":limit, "skip":skip}
-		headers = {'content-type': 'application/json'}
-		headers.update(self.headers)
-		r = requests.post(self.serverURL+'/search_mongo',
-			data=json.dumps(data), headers=headers, verify=False)
-		if r.status_code == 200:
-			return json.loads(r.text)
-		return None
-
-	def graph( self, id_ ) :
-		'''
-		Retrieve a node graph specifying its index
-		@param {String} id_ the node index(es) to search
-		@returns {Hash} node or false on failure
-		'''
-		headers = {'content-type': 'application/json'}
-		headers.update(self.headers)
-		r = requests.post(self.serverURL+'/graph/0/', data=json.dumps(id_),
-			headers=headers, verify=False)
-		if r.status_code == 200 or r.status_code == 207:
-			return json.loads(r.text)
-		return None
-
-	def lock( self, id_ ) :
-		'''
-		Lock an asset for edition
-		@param {String} id_ the internal node index
-		@returns {Boolean} True on success, False otherwise
-		'''
-		headers = {'content-type': 'application/json'}
-		headers.update(self.headers)
-		r = requests.put(self.serverURL+'/lock/', data=json.dumps(id_),
-			headers=headers, verify=False)
-		return r.status_code == 200
-
-	def unlock( self, id_ ) :
-		'''
-		Unlock a locked asset
-		@param {String} id_ the internal node index
-		@returns {Boolean} True on success, False otherwise
-		'''
-		headers = {'content-type': 'application/json'}
-		headers.update(self.headers)
-		r = requests.put(self.serverURL+'/unlock/', data=json.dumps(id_),
-			headers=headers, verify=False)
-		return r.status_code == 200
-
-	def version( self, id_, keys ) :
-		'''
-		Create a node version
-		@param {Hash} keys of the new node
-		@returns {Hash} New node on success, false otherwise
-		'''
-		headers = {'content-type': 'application/json'}
-		headers.update(self.headers)
-		r = requests.post('%s/version/%s' % (self.serverURL, id_),
-			data=json.dumps(keys), headers=headers, verify=False)
-		if r.status_code == 201:
-			return json.loads(r.text)
-		return None
-
-	""" commented until proper implementation
-	def link( self, target, sources, keys ) :
-		''
-		Create a node edge from sources to target wearing the specified keys
-		@param {Hash} keys of the new node
-		@returns {Hash} Array of created edges ids on success, None otherwise
-		''
-		data = {"target":target, "sources":sources, "keys":keys}
-		headers = {'content-type': 'application/json'}
-		headers.update(self.headers)
-		r = requests.post('%s/link' % (self.serverURL), data=json.dumps(data), headers=headers, verify=False)
-		if r.status_code == 200:
-			return json.loads(r.text)
-		return None
-	"""
-
-
-	# USERS AUTHENTICATION METHODS
-
-	def signIn( self, username, password ) :
-		'''
-		@return {Boolean} True on success, False otherwise
-		'''
-		r = requests.post(self.serverURL+'/signIn', data={"username":username, "password":password}, verify=False)
-		if r.status_code == 200:
-			self.token = json.loads(r.text)
-			self.headers['Authorization'] = 'Bearer ' + self.token['token']
-			return True
-		return False
-		# opener = urllib2.build_opener( urllib2.HTTPCookieProcessor( self.cj ) )
-		# urllib2.install_opener( opener )
-		# try: a = urllib2.urlopen( self.serverURL + '/authentication.php?cmd=login&user=' + username + '&password=' + password )
-		# except: return False
-		# return json.loads( a.read() )
-
-	def signOut( self ) :
-		'''
-		@return {Boolean} True on success, False otherwise
-		'''
-		self.token =  None
-		del self.headers['Authorization']
-
-	def verify( self ) :
-		'''
-		@return {dict} a dictionary containing username and userclass on success, None otherwise
-		'''
-		r = requests.get(self.serverURL+'/verify', headers=self.headers, verify=False )
-		if r.status_code == 200:
-			return True
-		return False
->>>>>>> aeee4fdd
+		return False