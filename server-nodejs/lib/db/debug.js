var debug = require('debug')('app:db:mongo:' + process.pid);
var conf = require('./conf');
var mongo = require('mongodb');
var ObjectId = mongo.ObjectID;

/*
 * Explicitly an object
 */
module.exports = function () {
    var self = this;
<<<<<<< HEAD
=======
    self.debug = require('debug')('app:db:debug:' + process.pid);
>>>>>>> 9cdf73bd

    self.connect = function (conf, callback) {
        debug('Call to db.connect() with the following configuration:');
        debug(conf);
        callback(true);
    };

    self.create = function (nodes, callback) {
        debug('Call to db.create() with the following nodes:');
        debug(nodes);
        callback(true);
    };

    self.read = function (ids, callback) {
        debug('Call to db.read() with the following ids:');
        debug(ids);
        callback(true);
    };

    self.update = function (ids, keys, callback) {
        debug('Call to db.update() with the following elements:');
        debug('Update ids: ', ids);
        debug('Update keys: ', keys);
        callback(true);
    };

    self.delete = function (ids, callback) {
        debug('Call to db.delete() with the following ids:');
        debug(ids);
        callback(true);
    };

    self.search = function (keys, callback) {
        debug('Call to db.search() with the following keys:');
        debug(keys);
        callback(true);
    };
<<<<<<< HEAD
=======

    return self;
>>>>>>> 9cdf73bd
};

<|MERGE_RESOLUTION|>--- conflicted
+++ resolved
@@ -8,10 +8,7 @@
  */
 module.exports = function () {
     var self = this;
-<<<<<<< HEAD
-=======
     self.debug = require('debug')('app:db:debug:' + process.pid);
->>>>>>> 9cdf73bd
 
     self.connect = function (conf, callback) {
         debug('Call to db.connect() with the following configuration:');
@@ -19,40 +16,37 @@
         callback(true);
     };
 
-    self.create = function (nodes, callback) {
+    self.createNodes = function (nodes, callback) {
         debug('Call to db.create() with the following nodes:');
         debug(nodes);
         callback(true);
     };
 
-    self.read = function (ids, callback) {
+    self.readNodes = function (ids, callback) {
         debug('Call to db.read() with the following ids:');
         debug(ids);
         callback(true);
     };
 
-    self.update = function (ids, keys, callback) {
+    self.updateNodes = function (ids, keys, callback) {
         debug('Call to db.update() with the following elements:');
         debug('Update ids: ', ids);
         debug('Update keys: ', keys);
         callback(true);
     };
 
-    self.delete = function (ids, callback) {
+    self.removeNodes = function (ids, callback) {
         debug('Call to db.delete() with the following ids:');
         debug(ids);
         callback(true);
     };
 
-    self.search = function (keys, callback) {
+    self.searchNodes = function (keys, callback) {
         debug('Call to db.search() with the following keys:');
         debug(keys);
         callback(true);
     };
-<<<<<<< HEAD
-=======
 
     return self;
->>>>>>> 9cdf73bd
 };
 
