/*
 * lib/db/mongodb.js - from Damas-Core
 * Licensed under the GNU GPL v3
 */

var async = require('async');

module.exports = function (conf) {
    var self = this;
    self.conf = conf;
    self.conn = false;
    self.collection = false;
    self.debug = require('debug')('app:db:mongo:' + process.pid);

    var mongo = require('mongodb');
    var ObjectID = mongo.ObjectID;
    require('./utils');

    /*
     * Initialize the connection.
     * @param {object} conf - Database settings
     * @param {function} callback - Callback function to routes.js
     */
    self.connect = function (callback) {
        if (self.conn) {
            callback(false, self.conn);
            return;
        }
        var conf = self.conf;
        var server = new mongo.Server(conf.host, conf.port, conf.options);
        var db = new mongo.Db(conf.collection, server);
        db.open(function (err, connection) {
            if (err) {
                self.debug('Unable to connect to the MongoDB database');
                callback(true);
                return;
            }
            self.debug('Connected to the database');
            self.conn = connection;
            self.collection = conf.collection;
            callback(false, self.conn);
        });
    }; // connect()

    /*
     * Load the collection
     * @param {function} route - Callback function in case of failure
     * @param {function} callback - Function needing the collection
     */
    self.getCollection = function (route, callback) {
        self.connect(function (err, conn) {
            if (err || !conn) {
                route(true);
                return;
            }
            self.conn.collection(self.collection, function (err, coll) {
                if (err || !coll) {
                    self.debug('Error: unable to load the collection');
                    route(true);
                    return;
                }
                callback(coll);
            });
        });
    };


    /*
     * Minimal CRUDS operations
     */


    /**
     * Create nodes, without parent verification.
     * @param {array} nodes - Objects to create in the database
     * @param {function} callback - function({boolean} err, {array} nodes)
     */
    self.create = function (nodes, callback) {
        self.getCollection(callback, function (coll) {
            function createNode(node, next) {
                if (node._id) {
                    node = Object.assign(node, self.exportId(node._id));
                }
                coll.insert(node, {safe: true}, function (err, result) {
                    next(null, err ? null : result.ops[0]);
                });
            }
            async.mapLimit(nodes, 100, createNode, function (err, array) {
                callback(false, array);
                fireEvent('create', array);
            });
        });
    }; // create()

    /**
     * Retrieve nodes as key->value objects.
     * @param {array} ids - Identifiers of the nodes to retrieve.
     * @param {function} callback - Callback function to routes.js
     */
    self.read = function (ids, callback) {
        self.getCollection(callback, function (coll) {
            var query = self.querify(ids);
            var idHash = {};
            for (var i = 0; i < ids.length; ++i) {
                if (Array.isArray(idHash[ids[i]])) {
                    idHash[ids[i]].push(i);
                } else {
                    idHash[ids[i]] = [i];
                }
            }
            coll.find(query).toArray(function (err, nodes) {
                if (err) {
                    return callback(true);
                }
                callback(false, nodes.reduce(function (res, node) {
                    var id = node._id.toString();
                    for (var i = 0; i < idHash[id].length; ++i) {
                        res[idHash[id][i]] = node;
                    }
                    return res;
                }, ids.map(function () { return null; })));
            });
        });
    }; // read()

    /**
     * Update nodes. Existing values are overwritten, null removes the key.
     * @param {array} ids - Identifiers of the nodes to update
     * @param {object} keys - New keys to define on the nodes
     * @param {function} callback - Callback function to routes.js
     */
    self.update = function (nodes, callback) {
        self.getCollection(callback, function (coll) {
<<<<<<< HEAD
            var keysToUnset = {};
            var keysToSet = {};
            var toUpdate = {};
=======
            function updateNode(node, next) {
                var query = self.exportId(node._id);
>>>>>>> aeee4fdd

                // Separate operations
                var up = {$set: {}, $unset: {}};
                for (var k in node) {
                    if (k !== '_id') {
                        var op = (node[k] === null) ? '$unset' : '$set';
                        up[op][k] = node[k];
                    }
                }
<<<<<<< HEAD
            }
            if (Object.keys(keysToSet).length > 0) {
                toUpdate.$set = keysToSet;
            }
            if (Object.keys(keysToUnset).length > 0) {
                toUpdate.$unset = keysToUnset;
            }
            coll.update(self.querify(ids), toUpdate, {multi: true},
                        function (err, status) {
                if (err) {
                    callback(true);
                }
                self.debug('Update status: ' + status);
                self.read(ids, function (err, nodes) {
                    callback(err, err ? null : nodes);
=======
                if (0 === Object.keys(up.$set).length) {
                    delete up.$set;
                }
                if (0 === Object.keys(up.$unset).length) {
                    delete up.$unset;
                }
                coll.update(query, up, function (err, stat) {
                    var id = query[Object.keys(query)[0]];
                    next(null, err ? '' : id);
                });
            }
            async.mapLimit(nodes, 100, updateNode, function (err, ids) {
                self.read(ids, function (err, doc) {
                    callback(false, doc);
                    fireEvent('update', doc);
>>>>>>> aeee4fdd
                });
            });
        });
    }; // update()

    /**
     * Delete specified nodes.
     * @param {array} ids - List of node ids to delete
     * @param {function} callback - Callback function to routes.js
     */
    self.remove = function (ids, callback) {
        self.getCollection(callback, function (coll) {
<<<<<<< HEAD
            coll.remove(self.querify(ids), function (err, result) {
                if (err || result.result.n === 0) {
                    callback(true);
                    return;
                }
                callback(false, result);
=======
            function deleteNode(id, next) {
                coll.remove(id, function (err, result) {
                    if (err || 0 === result.result.n) {
                        next(null, null);
                    } else {
                        next(null, id[Object.keys(id)[0]]);
                    }
                });
            }
            async.mapLimit(ids.map(self.exportId), 100, deleteNode,
                    function (err, array) {
                callback(false, array);
                fireEvent('remove', array);
>>>>>>> aeee4fdd
            });
        });
    }; // remove()

    /**
     * Search for nodes ids in the database.
     * @param {object} keys - Keys to find
     * @param {function} callback - Callback function to routes.js
     */
    self.search = function (keys, callback) {
        self.getCollection(callback, function (coll) {
            coll.find(keys, {_id: true}).toArray(function (err, results) {
                if (err) {
                    callback(true);
                    return;
                }
                var ids = [];
                for (r in results) {
                    ids.push(results[r]._id.toString());
                }
                callback(false, ids);
            });
        });
    }; // search()

    self.searchFromText = function (str, callback) {
        self.search(textSearch2MongoQuery(str), callback);
    };

    /*
     * Higher-level functions
     */

    self.links_r = function (ids, depth, links, callback) {
        var newIds = [];
        var self = this;
        self.getCollection(callback, function (coll) {
            coll.find({tgt_id: {$in: ids}}).toArray(function (err, results) {
                if (err) {
                    callback(true);
                    return;
                }
                for (var r in results) {
                    if (undefined == links[results[r]._id]) {
                        if (results[r].src_id != undefined) {
                            if (0 > ids.indexOf(results[r].src_id)) {
                                newIds.push(results[r].src_id);
                            }
                        }
                        links[results[r]._id] = results[r];
                    }
                }
                if (--depth === 0 || newIds.length < 1) {
                    callback(false, links);
                } else {
                    self.links_r(newIds, depth, links, callback);
                }
            });
        });
    }; // links_r()


    /**
     * Retrieve the graph of the specified target nodes
     * @param {Array} ids - Array of node indexes
     * @param {Function} callback - function (err, result) to call
     */
    this.graph = function (ids, depth, callback){
        self.links_r(ids, depth, [], function (err, links) {
            if (err || !links) {
                callback(true);
                return;
            }
            var n_ids = ids;
            for (l in links) {
                if (undefined != links[l].src_id) {
                    if (0 > n_ids.indexOf(links[l].src_id)) {
                        n_ids.push(links[l].src_id);
                    }
                }
            }
            self.read(n_ids, function (error, nodes) {
                if (error || !nodes) {
                    callback(true);
                    return;
                }
                for (var l in links) {
                    nodes.push(links[l]);
                }
                callback(false, nodes);
            });
        });
    }; // graph()


    /*
     * MongoDB-specific functions
     */


    /**
     * Search for nodes ids in the database.
     * @param {object} query - Keys to find (with optional regexes)
     * @param {string} sort - Key used to sort the results
     * @param {integer} skip - Pagination: number of results to skip
     * @param {integer} limit - Pagination: max number of results to return
     * @param {function} callback - Callback function to routes.js
     */
    self.mongo_search = function (query, sort, skip, limit, callback) {
        self.getCollection(callback, function (coll) {
            var find = coll.find(query).sort(sort).skip(skip).limit(limit);
            find.toArray(function (err, results) {
                if (err) {
                    callback(true);
                    return;
                }
                var ids = [];
                for (r in results) {
                    ids.push(results[r]._id.toString());
                }
                callback(false, ids);
            });
        });
    }; // mongo_search()

    /**
     * Transform the ids into a Mongo query object
     * @param {array} ids - ids to process
     * @return {object} - Mongo query object
     */
    self.querify = function (ids) {
        var ids_o = ids.map(self.exportId);
        var query = {_id: {$in: []}};

        for (var i = 0; i < ids_o.length; ++i) {
            query._id.$in.push(ids_o[i]._id);
        }
        return query;
    }

    /**
<<<<<<< HEAD
     * Transform the ids into a Mongo query object
     * @param {array} ids - ids to process
     * @return {object} - Mongo query object
     */
    self.querify = function (ids) {
        return {_id: {$in: ids.map(self.exportId)}};
    }

    /**
=======
>>>>>>> aeee4fdd
     * Put the id into an object, handling ObjectID
     * @param {array} ids - ids to put
     * @return {array} - the new array
     */
    self.exportId = function (id) {
        if (ObjectID.isValid(id)) {
<<<<<<< HEAD
            return new ObjectID(id);
        } else if ('string' === typeof id) {
            return id;
=======
            return {_id: new ObjectID(id)};
        } else if ('string' === typeof id) {
            return {_id: id};
>>>>>>> aeee4fdd
        }
        return null;
    }

    function textSearch2MongoQuery( str ) {
        var terms = str.split(' ');
        var pair;
        var result = {};
        for (var i = 0; i < terms.length; i++) {
            if (terms[i].indexOf('<=') > 0) {
                pair = terms[i].split('<=');
                result[pair[0]] = {$lte: pair[1]};
                continue;
            }
            if (terms[i].indexOf('<') > 0) {
                pair = terms[i].split('<');
                result[pair[0]] = {$lt: pair[1]};
                continue;
            }
            if (terms[i].indexOf('>=') > 0) {
                pair = terms[i].split('>=');
                result[pair[0]] = {$gte: pair[1]};
                continue;
            }
            if (terms[i].indexOf('>') > 0) {
                pair = terms[i].split('>');
                result[pair[0]] = {$gt: pair[1]};
                continue;
            }
            if (terms[i].indexOf(':') > 0) {
                pair = terms[i].split(':');
                var value = pair[1];

                var flags = value.replace(/.*\/([gimy]*)$/, '$1');
                var pattern = value.replace(new RegExp('^/(.*?)/' + flags + '$'), '$1');
                if (flags != value && pattern != value) {
                    var regex = new RegExp(pattern, flags);
                    result[pair[0]] = regex;
                } else {
                    result[pair[0]] = value;
                }
                continue;
            }
        }
        return result;
    }
/* implement full text search
            result['$where'] = function () {
                for (var key in this) {
                    if (this[key])
                }
            }
db.things.find({$where: function () {
  for (var key in this) {
    if (this[key] === 'bar') {
      return true;
    }
    return false;
    }
}});
*/

};

<|MERGE_RESOLUTION|>--- conflicted
+++ resolved
@@ -131,14 +131,8 @@
      */
     self.update = function (nodes, callback) {
         self.getCollection(callback, function (coll) {
-<<<<<<< HEAD
-            var keysToUnset = {};
-            var keysToSet = {};
-            var toUpdate = {};
-=======
             function updateNode(node, next) {
                 var query = self.exportId(node._id);
->>>>>>> aeee4fdd
 
                 // Separate operations
                 var up = {$set: {}, $unset: {}};
@@ -148,23 +142,6 @@
                         up[op][k] = node[k];
                     }
                 }
-<<<<<<< HEAD
-            }
-            if (Object.keys(keysToSet).length > 0) {
-                toUpdate.$set = keysToSet;
-            }
-            if (Object.keys(keysToUnset).length > 0) {
-                toUpdate.$unset = keysToUnset;
-            }
-            coll.update(self.querify(ids), toUpdate, {multi: true},
-                        function (err, status) {
-                if (err) {
-                    callback(true);
-                }
-                self.debug('Update status: ' + status);
-                self.read(ids, function (err, nodes) {
-                    callback(err, err ? null : nodes);
-=======
                 if (0 === Object.keys(up.$set).length) {
                     delete up.$set;
                 }
@@ -180,7 +157,6 @@
                 self.read(ids, function (err, doc) {
                     callback(false, doc);
                     fireEvent('update', doc);
->>>>>>> aeee4fdd
                 });
             });
         });
@@ -193,14 +169,6 @@
      */
     self.remove = function (ids, callback) {
         self.getCollection(callback, function (coll) {
-<<<<<<< HEAD
-            coll.remove(self.querify(ids), function (err, result) {
-                if (err || result.result.n === 0) {
-                    callback(true);
-                    return;
-                }
-                callback(false, result);
-=======
             function deleteNode(id, next) {
                 coll.remove(id, function (err, result) {
                     if (err || 0 === result.result.n) {
@@ -214,7 +182,6 @@
                     function (err, array) {
                 callback(false, array);
                 fireEvent('remove', array);
->>>>>>> aeee4fdd
             });
         });
     }; // remove()
@@ -356,33 +323,15 @@
     }
 
     /**
-<<<<<<< HEAD
-     * Transform the ids into a Mongo query object
-     * @param {array} ids - ids to process
-     * @return {object} - Mongo query object
-     */
-    self.querify = function (ids) {
-        return {_id: {$in: ids.map(self.exportId)}};
-    }
-
-    /**
-=======
->>>>>>> aeee4fdd
      * Put the id into an object, handling ObjectID
      * @param {array} ids - ids to put
      * @return {array} - the new array
      */
     self.exportId = function (id) {
         if (ObjectID.isValid(id)) {
-<<<<<<< HEAD
-            return new ObjectID(id);
-        } else if ('string' === typeof id) {
-            return id;
-=======
             return {_id: new ObjectID(id)};
         } else if ('string' === typeof id) {
             return {_id: id};
->>>>>>> aeee4fdd
         }
         return null;
     }
