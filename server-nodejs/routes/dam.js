--- conflicted
+++ resolved
@@ -1,130 +1,3 @@
-<<<<<<< HEAD
-module.exports = function(app){
-	var mod  = app.locals.mod;
-	// if is already locked returns false
-	app.put('/api/lock/:id', function(req, res){
-		/* this check should not be based on mongo ObjectId, we disable it
-		if (!ObjectId.isValid(req.params.id))
-		{
-			res.status(400).send('lock error: the specified id is not valid');
-			return;
-		}
-		*/
-		var n = mod.readOne(req.params.id, function(err, n){
-			if (n.lock !== undefined)
-			{
-				res.status(409).send('lock error, the asset is already locked');
-				return;
-			}
-			var keys = {
-				"lock": req.user.username || req.connection.remoteAddress
-			};
-			mod.update([req.params.id], keys, function(error, doc){
-				if (error)
-				{
-					res.status(409).send('lock error, please change your values');
-					return;
-				}
-				res.status(200).send('asset locked');
-			});
-		});
-	});
-	app.put('/api/unlock/:id', function(req, res){
-		/*
-		if (!ObjectId.isValid(req.params.id))
-		{
-			res.status(400).send('lock error: the specified id is not valid');
-			return;
-		}
-		*/
-		var n = mod.readOne(req.params.id, function(err, n){
-			if (n.lock !== ( req.user.username || req.connection.remoteAddress) )
-			{
-				res.status(409).send('lock error, the asset is locked by '+ n.lock);
-				return;
-			}
-			mod.update([req.params.id], { "lock": null }, function(error, doc){
-				if (error)
-				{
-					res.status(409).send('lock error, please change your values');
-					return;
-				}
-				res.status(200).send('asset unlocked');
-			});
-		});
-	});
-	app.post('/api/version/:id', function(req, res){
-		var keys = req.body;
-		if (!keys.file)
-		{
-			res.status(400).send('version error: file key must be specified');
-			return;
-		}
-		keys.author = req.user.username || req.connection.remoteAddress;
-		keys.time = Date.now();
-		keys['#parent'] = req.params.id;
-		mod.create(keys, function(error, doc){
-			if (error)
-			{
-				res.status(409).send('create error, please change your values');
-				return;
-			}
-			res.status(201).send(doc);
-		});
-	});
-
-	/* this is added as comment because we will implement this route
-
-	app.post('/api/link', function(req, res){
-		if (!req.body.target)
-		{
-			console.log('link error: target must be specified');
-			res.status(400).send('link error: target must be specified');
-			return;
-		}
-		if (!req.body.sources)
-		{
-			console.log('link error: sources must be specified');
-			res.status(400).send('link error: sources must be specified');
-			return;
-		}
-		var sources = req.body.sources
-		var keys = req.body.keys || {}
-		var result = [];
-		keys.author = req.user.username || req.connection.remoteAddress;
-		keys.time = Date.now();
-		mod.search({file:req.body.target}, function(err,res){
-			if (err)
-			{
-				console.log('link error: target path not found');
-				res.status(400).send('link error: target path not found');
-				return;
-			}
-			var tgt_id = res[0]
-			console.log('tgt_id='+tgt_id)
-			for( var i=0; i<sources.length; i++)
-			{
-				mod.search({file:sources[i]}, function(err,res){
-					if (err || res.length === 0)
-					{
-						console.log('not found')
-						return
-					}
-					console.log(res[0])
-					var new_node = {'tgt_id':tgt_id,'src_id':res[0]}
-					for (var attrname in keys) { new_node[attrname] = keys[attrname] }
-					mod.create(new_node, function(err, res){
-						console.log(res)
-						result.push(res._id.toString())
-					})
-				})
-			}
-		})
-		res.status(200).json(result);
-	});
-	*/
-}
-=======
 /*
  * dam.js
  */
@@ -199,6 +72,55 @@
             res.status(201).send(doc);
         });
     });
-}
 
->>>>>>> 9e2dc4d1
+    /* this is added as comment because we will implement this route
+
+    app.post('/api/link', function(req, res){
+    	if (!req.body.target)
+    	{
+    		console.log('link error: target must be specified');
+    		res.status(400).send('link error: target must be specified');
+    		return;
+    	}
+    	if (!req.body.sources)
+    	{
+    		console.log('link error: sources must be specified');
+    		res.status(400).send('link error: sources must be specified');
+    		return;
+    	}
+    	var sources = req.body.sources
+    	var keys = req.body.keys || {}
+    	var result = [];
+    	keys.author = req.user.username || req.connection.remoteAddress;
+    	keys.time = Date.now();
+    	mod.search({file:req.body.target}, function(err,res){
+    		if (err)
+    		{
+    			console.log('link error: target path not found');
+    			res.status(400).send('link error: target path not found');
+    			return;
+    		}
+    		var tgt_id = res[0]
+    		console.log('tgt_id='+tgt_id)
+    		for( var i=0; i<sources.length; i++)
+    		{
+    			mod.search({file:sources[i]}, function(err,res){
+    				if (err || res.length === 0)
+    				{
+    					console.log('not found')
+    					return
+    				}
+    				console.log(res[0])
+    				var new_node = {'tgt_id':tgt_id,'src_id':res[0]}
+    				for (var attrname in keys) { new_node[attrname] = keys[attrname] }
+    				mod.create(new_node, function(err, res){
+    					console.log(res)
+    					result.push(res._id.toString())
+    				})
+    			})
+    		}
+    	})
+    	res.status(200).json(result);
+    });
+    */
+}