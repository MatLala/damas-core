--- conflicted
+++ resolved
@@ -1,5 +1,4 @@
 
-<<<<<<< HEAD
 /*
  * Polyfill for the native Object.assign() method
  * Source: MDN
@@ -9,30 +8,6 @@
         'use strict';
         if (target == null) {
             throw new TypeError('Cannot convert undefined or null to object');
-=======
-function sendJSON(res, data) {
-    if (!Array.isArray(data) || 0 === data.length) {
-        res.json(data);
-        return;
-    }
-    res.setHeader('Content-Type', 'application/json');
-    res.write('[' + JSON.stringify(data.shift()));
-    while (0 < data.length) {
-        res.write(',' + JSON.stringify(data.shift()));
-    }
-    res.end(']');
-}
-
-var utils = {
-    /**
-     * Tells whether the request contains an array
-     * @param {object} req - The Express request to process
-     * @return {boolean} - Whether the request contains an array
-     */
-    isArray: function (req) {
-        if (req.params.id) {
-            return 1 < req.params.id.split(',');
->>>>>>> a73d2cf9
         }
 
         target = Object(target);
@@ -82,7 +57,6 @@
     return false;
 };
 
-<<<<<<< HEAD
 /**
  * Extract the ids from the request URI or body
  * @param {object} req - The Express request to process
@@ -93,19 +67,6 @@
         var ids = req.params.id.split(',');
         if (0 < ids.length) {
             return ids;
-=======
-    /**
-     * Send the desired HTTP status code
-     * @param {object} res - The Express response object receiving the data
-     * @param {integer} code - The wanted HTTP status code (< 300 for success)
-     * @param {} data - The data to send on success, a error heading otherwise
-     */
-    httpStatus: function (res, code, data) {
-        res.status(code);
-        if (code < 300) {
-            sendJSON(res, data);
-            return;
->>>>>>> a73d2cf9
         }
     }
     return getBodyIds(req);
@@ -131,6 +92,24 @@
 };
 
 /**
+ * Send a JSON document by splitting it if it is an array
+ * @param {object} res - The Express response object receiving the data
+ * @param {} data - The data to send as JSON
+ */
+function sendJSON(res, data) {
+    if (!Array.isArray(data) || 0 === data.length) {
+        res.json(data);
+        return;
+    }
+    res.setHeader('Content-Type', 'application/json');
+    res.write('[' + JSON.stringify(data.shift()));
+    while (0 < data.length) {
+        res.write(',' + JSON.stringify(data.shift()));
+    }
+    res.end(']');
+}
+
+/**
  * Send the desired HTTP status code
  * @param {object} res - The Express response object receiving the data
  * @param {integer} code - The wanted HTTP status code (< 300 for success)
@@ -139,7 +118,7 @@
 global.httpStatus = function (res, code, data) {
     res.status(code);
     if (code < 300) {
-        res.json(data);
+        sendJSON(res, data);
         return;
     }
     var e = data + ' error: ';
