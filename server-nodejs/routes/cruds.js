--- conflicted
+++ resolved
@@ -121,25 +121,6 @@
             } else {
                 httpStatus(res, 200, doc);
             }
-<<<<<<< HEAD
-            /*FIXME always return a non empty array
-            if (0 === doc.length) {
-                res.status(404);
-                res.send('Id not found');
-                return;
-            }*/
-            res.setHeader('Content-Type', 'application/json; charset=utf-8');
-            res.status(200);
-            res.write('[' + JSON.stringify(doc.shift()));
-            var chunkSize = 100;
-            for (var i = 0; i < doc.length; i += chunkSize) {
-                res.write(',' +
-                    JSON.stringify(doc.slice(i, i + chunkSize))
-                    .slice(1, -1));
-            }
-            res.end(']');
-=======
->>>>>>> aeee4fdd
         });
     }; // read()
 
