{
    "authorMode" : true,
    "connection" : {
        "Cert": "cert.pem",
        "Key": "key.pem"
    },
    "db" : "mongodb",
    "mongodb": {
        "host": "localhost",
        "collection": "node",
        "port": 27017,
        "options": { "auto_reconnect": true }
    },
    "fileSystem": "/PRODUCTIONS/",
    "extensions": {
        "es6_polyfills": {
            "enable": true,
            "path": "./extensions/es6_polyfills.js"
        },
<<<<<<< HEAD
        "nodemailer": {
            "enable": true,
            "path": "./extensions/nodemailer.js",
=======
        "user_setup" : {
            "enable": true,
            "path" : "./extensions/user_setup.js",
>>>>>>> adb6b6fc
            "conf": {
                "transporter":{
                    "host": "localhost",
                    "port": 25,
                    "secure": false
                },
                "from": "\"Sender\" <noreply@example.com>"
            }
        },
        "user_setup" : {
            "enable": true,
            "path" : "./extensions/user_setup.js"
        },
        "jwt": {
            "enable": false,
            "path": "./extensions/auth-jwt-node.js",
            "conf": {
                "required": false,
                "passwordHashAlgorithm": "sha1",
                "secret": "webtokensecret",
                "exp": 1440,
                "expressUse": "/api",
                "expressUnless": {
                    "path": "/api/signIn"
                }
            }
        },
        "noauth": {
            "enable": true,
            "path": "./extensions/auth-none.js"
        },
        "prefer_https": {
<<<<<<< HEAD
            "enable": true,
=======
            "enable": false,
>>>>>>> adb6b6fc
            "path": "./extensions/prefer_https.js"
        },
        "static_routes": {
            "enable": true,
            "path": "./extensions/static_routes.js",
            "conf": {
                "routes": {
                    "/": "public",
                    "/js": "../js",
                    "/cli": "../cli",
                    "/py": "../py",
                    "/api": "public/index.html"
                }
             }
        }
    }
}<|MERGE_RESOLUTION|>--- conflicted
+++ resolved
@@ -17,15 +17,9 @@
             "enable": true,
             "path": "./extensions/es6_polyfills.js"
         },
-<<<<<<< HEAD
         "nodemailer": {
             "enable": true,
             "path": "./extensions/nodemailer.js",
-=======
-        "user_setup" : {
-            "enable": true,
-            "path" : "./extensions/user_setup.js",
->>>>>>> adb6b6fc
             "conf": {
                 "transporter":{
                     "host": "localhost",
@@ -58,11 +52,7 @@
             "path": "./extensions/auth-none.js"
         },
         "prefer_https": {
-<<<<<<< HEAD
-            "enable": true,
-=======
             "enable": false,
->>>>>>> adb6b6fc
             "path": "./extensions/prefer_https.js"
         },
         "static_routes": {
