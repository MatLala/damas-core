--- conflicted
+++ resolved
@@ -1,12 +1,7 @@
 {
-<<<<<<< HEAD
-    "auth": "no",
-    "connection": {
-=======
     "auth" : "no",
     "authorMode" : true,
     "connection" : {
->>>>>>> 2ed8b689
         "Cert": "cert.pem",
         "Key": "key.pem"
     },
