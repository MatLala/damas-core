--- conflicted
+++ resolved
@@ -7,6 +7,7 @@
  * Initialize required modules
  */
 var debug = require('debug')('app:' + process.pid);
+
 debug("Initializing express");
 var express = require('express');
 var app     = express();
@@ -15,52 +16,37 @@
 var https   = require('https')
 
 /*
- * Mongo model
+ * Configuration
  */
-<<<<<<< HEAD
-var mongoModel = require('./model.js');
-app.locals.mod = new mongoModel();
-app.locals.mod.connection(function () { });
-var mod = app.locals.mod;
-=======
 debug('Loading configuration');
 var conf = app.locals.conf = require('./conf.json');
 
 var Database = require('./lib/database.js');
 app.locals.db = Database(conf.db, conf[conf.db]);
->>>>>>> 9cdf73bd
 
-/*
- * Configuration
- */
-app.locals.conf = require('./conf.json');
-var conf = app.locals.conf;
 var http_port = process.env.HTTP_PORT   || 8090;
 var https_port = process.env.HTTPS_PORT || 8443;
 
 require('./routes/index')(app, express);
 
 // not in a test environment
-if (!module.parent)
-{
-	debug('Creating HTTP server on port %s', http_port);
-	http.createServer(app).listen(http_port, function(){
-		debug('HTTP server listening on port %s in %s mode', http_port, app.get('env'));
-	});
-	if (conf.connection.hasOwnProperty('Key') && conf.connection.hasOwnProperty('Cert'))
-	{
-		debug('Creating HTTPS server on port %s', https_port);
-		https.createServer({
-			key : fs.readFileSync(conf.connection.Key),
-			cert : fs.readFileSync(conf.connection.Cert)
+if (!module.parent) {
+    debug('Creating HTTP server on port %s', http_port);
+    http.createServer(app).listen(http_port, function() {
+        debug('HTTP server listening on port %s in %s mode', http_port, app.get('env'));
+    });
+    if (conf.connection.hasOwnProperty('Key') && conf.connection.hasOwnProperty('Cert')) {
+        debug('Creating HTTPS server on port %s', https_port);
+        https.createServer({
+            key : fs.readFileSync(conf.connection.Key),
+            cert : fs.readFileSync(conf.connection.Cert)
 
-		}, app).listen(https_port, function(){
-			debug('HTTPS server listening on port %s in %s mode', https_port, app.get('env'));
-		}); 
-	}
+        }, app).listen(https_port, function() {
+            debug('HTTPS server listening on port %s in %s mode', https_port, app.get('env'));
+        });
+    }
 }
 // test environment
-else
-{
-	module.exports = app;
+else {
+    module.exports = app;
 }