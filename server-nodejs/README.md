--- conflicted
+++ resolved
@@ -54,24 +54,15 @@
 ```
 
 # Run
-<<<<<<< HEAD
-> DEBUG=app:* node .
-
-On windows:
-> set DEBUG=app:* & node .
-
-The server will be listening and waiting for commands on ports 8090 and 8443 by default.
-
-## Run a development server
-A secondary server which will be used for tests may be useful. You can adapt the command line to specify alternate ports, and to show full debug information:
-> DEBUG=* HTTP_PORT=8091 HTTPS_PORT=8444 nodejs .
-=======
 Run node in the server folder:
 ```
 DEBUG=app:* node .
 ```
+On windows:
+```
+set DEBUG=app:* & node .
+```
 The server will be listening and waiting for commands on ports 8090 and 8443 by default. You can specify different ports and debug options. This could be useful to run a server for tests:
 ```
 DEBUG=* HTTP_PORT=8091 HTTPS_PORT=8444 nodejs .
-```
->>>>>>> bba813bf
+```