--- conflicted
+++ resolved
@@ -216,16 +216,8 @@
 		var q = req.params.query || req.body.query;
 		if(!q || q=="undefined")
 		{
-<<<<<<< HEAD
-			res.status(400);
-			res.send('Bad command');
-=======
-			q = decodeURIComponent(req.params.query);
-		}
-		else if( req.body.query )
-		{
-			q = req.body.query;
->>>>>>> 02169de1
+			res.status(400);
+			res.send('Bad command');
 		}
 		else{
 			q= q.replace(/\s+/g,' ').trim();
@@ -276,18 +268,7 @@
 				if(result[tempField]!='')
 					result[tempField]+= " "+arr[i];
 				else
-<<<<<<< HEAD
 					result[tempField]+=arr[i];
-=======
-					result+=" "+temp[0];
-			else{
-				if(i!=0)
-					result+= "\",\"";
-				result+=temp[0]+"\":\"";
-				for(j=1;j<temp.length-1;j++)
-					result+=temp[j]+":";
-				result+=temp[j];
->>>>>>> 02169de1
 			}
 			mod.search( result, function( error, doc )
 			{
