--- conflicted
+++ resolved
@@ -73,20 +73,12 @@
                     from: conf.user_setup.nodemailer_from,
                     to: userEmail,
                     subject: 'Validate your account',
-<<<<<<< HEAD
-                    text: 'Valider votre inscription: ' + link
+                    text: 'Validate your registration: ' + link
                 }
                 ejs.renderFile('views/mail_signIn.ejs', {link: link},
                         function (err, html) {
                     if (!err) {
                         mail.html = html;
-=======
-                    text: 'Validate your registration: ' + link,
-                    html: '<a href=' + link + '>Validate your registration</a>'
-                }, function(error, info) {
-                    if(error) {
-                        return console.log(error);
->>>>>>> 823ec1b1
                     }
                     transporter.sendMail(mail, function (err, info) {
                         if (err) {
@@ -179,18 +171,11 @@
                     to: result[0].email,
                     subject: 'Lost password',
                     text: 'Follow this link to reset your password: ' + link,
-<<<<<<< HEAD
                 }
                 ejs.renderFile('views/mail_lostPassword.ejs', {link: link},
                         function (err, html) {
                     if (!err) {
                         mail.html = html;
-=======
-                    html: html
-                }, function(error, info) {
-                    if(error) {
-                        return console.log(error);
->>>>>>> 823ec1b1
                     }
                     transporter.sendMail(mail, function (err, info) {
                         if (err) {
